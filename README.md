--- conflicted
+++ resolved
@@ -1,277 +1,3 @@
-<<<<<<< HEAD
-# Glasgow Debug Tool
-
-**Want one? The [Crowdsupply campaign](https://www.crowdsupply.com/1bitsquared/glasgow) is now live.**
-
-**Let's chat! Our IRC channel is [#glasgow at libera.chat](https://web.libera.chat/#glasgow); our Discord channel is [#glasgow at 1BitSquared's Discord server](https://1bitsquared.com/pages/chat).**
-
-**Important note: if you are looking to assemble boards yourself, use only revC2.**
-
-
-## ⚠️⚠️⚠️ NEWCOMERS AND CROWDSUPPLY BUYERS: PLEASE READ THIS FIRST ⚠️⚠️⚠️
-
-At the moment the project does not see much activity because the founder and primary maintainer, [Catherine @whitequark](https://github.com/whitequark), has spent several years struggling to survive due to disability, large scale social unrest, and other factors. She has now moved to the UK, got necessary healthcare, and is doing a lot better; the project's pace will pick up soon and more maintainers will be added to the current team of three in close future, but the timing of Crowdsupply orders being shipped doesn't match up to maintainer capacity a little bit.
-
-Please stay patient and keep in mind that hardware is made by people who have limited capacity and sometimes need to recover from extreme events.
-
-If you want to show appreciation or help with Catherine's living costs, she has a personal [Patreon](https://patreon.com/whitequark). These donations will not impact the progress of the project since the limiting factor is health first and time second, but they are very much appreciated.
-
-
-## What is Glasgow?
-
-Glasgow is a tool for exploring digital interfaces, aimed at embedded developers, reverse engineers, digital archivists, electronics hobbyists, and everyone else who wants to communicate to a wide selection of digital devices with high reliability and minimum hassle. It can be attached to most devices without additional active or passive components, and includes extensive protection from unexpected conditions and operator error.
-
-The Glasgow hardware can support many digital interfaces because it uses reconfigurable logic. Instead of only offering a small selection of standard hardware supported interfaces, it uses an FPGA to adapt on the fly to the task at hand without compromising on performance or reliability, even for unusual, custom or obsolete interfaces.
-
-The Glasgow software is a set of building blocks designed to eliminate incidental complexity. Each interface is packaged into a self-contained *applet* that can be used directly from the command line, or reused as a part of a more complex system. Using Glasgow does not require any programming knowledge, although it becomes much more powerful if you know a bit of Python.
-
-
-## What can I do with Glasgow?
-
-Some of the tasks Glasgow can do well are:
-
-  * communicate via UART,
-    * automatically determine and follow the baud rate of device under test,
-  * initiate transactions via SPI or I²C,
-  * read and write 24-series I²C EEPROMs,
-  * read and write 25-series SPI Flash memories,
-    * determine memory parameters via SFDP,
-  * read and write ONFI-compatible Flash memories,
-    * determine memory parameters via ONFI parameter page,
-  * read and write parallel 27/28/29-series EPROMs, EEPROMs and Flash memories,
-    * determine the extent of floating gate charge decay and rescue data,
-  * program and verify AVR microcontrollers with SPI interface,
-  * automatically determine unknown JTAG pinout,
-  * play back JTAG SVF files,
-  * debug ARC processors via JTAG,
-  * debug some MIPS processors via EJTAG,
-  * program and verify XC9500XL CPLDs via JTAG,
-  * communicate using nRF24L01(+) radios,
-  * program nRF24LE1 and nRF24LU1(+) microcontrollers,
-  * synthesize sound using a Yamaha OPLx/OPM chip and play it in real time on a webpage,
-  * read raw modulated data from 5.25"/3.5" floppy drives,
-  * ... and more!
-
-Everything above can be done with only a Glasgow revC board, some wires, and depending on the device under test, external power.
-
-
-## How does using Glasgow look like?
-
-Watch a typical command-line workflow in this screencast:
-
-[![asciicast](https://asciinema.org/a/i9edqaUBVLLw7mRZCpdxe91Fu.svg)](https://asciinema.org/a/i9edqaUBVLLw7mRZCpdxe91Fu)
-
-
-## What hardware does Glasgow use?
-
-The Glasgow hardware evolves over time, with each major milestone called a "revision". Although all revisions are, and will always be supported with the same software, they vary significantly in their capabilities, and the chosen revision will limit the possible tasks.
-
-Glasgow boards use a version in the `revXN` format, where `X` is a revision letter (increased on major design changes) and `N` is a stepping number (increased on any layout or component changes). For example, `revC0` is the first stepping of revision C.
-
-
-### revA/revB
-
-Revisions A and B have not been produced in significant amounts, contain major design issues, and are therefore mostly of historical interest. Nevertheless, everyone who has one of the revA/revB boards can keep using them—forever.
-
-
-### revC
-
-![Overview of the Glasgow PCB](hardware/boards/glasgow/3drender-readme.png)
-
-Revision C is the latest revision and is being prepared for mass production. It provides 16 I/O pins with a data rate up to approx. 100 Mbps/pin (50 MHz)\*, independent direction control and independent programmable pull-up/pull-down resistors. The I/O pins are grouped into two I/O ports, each of which can use any voltage from 1.8 V to 5 V, sense and monitor I/O voltage of the device under test, as well as provide up to 150 mA of power. The board uses USB 2 for power, configuration, and communication, achieving up to 336 Mbps (42 MB/s) of sustained combined throughput.
-
-<sub>\* Data rate achievable in practice depends on many factors and will vary greatly with specific interface and applet design. 12 Mbps/pin (6 MHz) can be achieved with minimal development effort; reaching higher data rates requires careful HDL coding and a good understanding of timing analysis.</sub>
-
-
-## What software does Glasgow use?
-
-Glasgow is written entirely in Python 3. The interface logic that runs on the FPGA is described using [Amaranth](https://github.com/amaranth-lang/amaranth/), which is a Python-based domain specific language. The supporting code that runs on the host PC is written in Python with [asyncio](https://docs.python.org/3/library/asyncio.html). This way, the logic on the FPGA can be assembled on demand for any requested configuration, keeping it as fast and compact as possible, and code can be shared between gateware and software, removing the need to add error-prone "glue" boilerplate.
-
-Glasgow would not be possible without the [open-source iCE40 FPGA toolchain](http://bygone.clairexen.net/icestorm/), which is not only very reliable but also extremely fast. It is so fast that FPGA bitstreams are not cached (beyond not rebuilding the bitstream already on the device), as it only takes a few seconds to build one from scratch for something like an UART. When developing a new applet it is rarely necessary to wait for the toolchain.
-
-Implementing reliable, high-performance USB communication is not trivial—packetization, buffering, and USB quirks add up. Glasgow abstracts away USB: on the FPGA, the applet gateware writes to or reads from a FIFO, and on the host, applet software writes to or reads from a socket-like interface. Idiomatic Python code can communicate at maximum USB 2 bulk bandwidth on a modern PC without additional effort. Moreover, when a future Glasgow revision will use Ethernet in addition to USB, no changes to applet code will be required.
-
-Debugging new applets can be hard, especially if bidirectional buses are involved. Glasgow provides a built-in cycle-accurate logic analyzer that can relate the I/O pin level and direction changes to commands and responses received and sent by the applet. The logic analyzer compresses waveforms and can pause the applet if its buffer is about to overflow.
-
-
-## How do I use Glasgow?
-
-A lot of care and effort has been put into making the use of the software stack as seamless as possible. In particular, every dependency where it is possible is shipped via the [Python package index][pypi] (including the USB driver and the FPGA toolchains) to make installation and upgrades as seamless as they can be.
-
-[pypi]: https://pypi.org/
-
-**If these instructions don't work for you, please file it as a bug, so that the experience can be made smoother for everyone.**
-
-
-### ... with Linux?
-
-You will need to have git, Python, and pipx installed. To install these on an Ubuntu or Debian system, run:
-
-```shell
-sudo apt install --no-install-recommends git pipx
-pipx ensurepath
-```
-
-The `pipx ensurepath` command may prompt you to reopen the terminal window; do so.
-
-Navigate to a convenient working directory and download the source code:
-
-```shell
-git clone https://github.com/GlasgowEmbedded/glasgow
-```
-
-Configure your system to allow unprivileged access (for anyone in the `plugdev` group) to the Glasgow hardware:
-
-```shell
-sudo cp glasgow/config/99-glasgow.rules /etc/udev/rules.d
-```
-
-Install the Glasgow software for the current user:
-
-```shell
-pipx install -e 'glasgow/software[builtin-toolchain]'
-```
-
-To update the software to its newest revision, navigate to your working directory and run:
-
-```shell
-git -C glasgow pull
-pipx reinstall glasgow
-```
-
-
-### ... with Windows?
-
-You will need to have git, Python, and pipx installed. To install [git][git-win] and [Python][py-win], follow the instructions from their respective pages. To install pipx, run:
-
-[git-win]: https://git-scm.com/download/win
-[py-win]: https://www.python.org/downloads/windows/
-
-```cmd
-py -3 -m pip install --user pipx
-py -3 -m pipx ensurepath
-```
-
-The `py -3 -m pipx ensurepath` command may prompt you to reopen the terminal window; do so.
-
-Navigate to a convenient working directory (it is highly recommended to use a local directory, e.g. `%LOCALAPPDATA%`, since running Glasgow software from a network drive or a roaming profile causes significant slowdown) and download the source code:
-
-```cmd
-git clone https://github.com/GlasgowEmbedded/glasgow
-```
-
-Install the Glasgow software for the current user:
-
-```cmd
-pipx install -e glasgow/software[builtin-toolchain]
-```
-
-To update the software to its newest revision, navigate to your working directory and run:
-
-```cmd
-git -C glasgow pull
-pipx reinstall glasgow
-```
-
-
-### ... with macOS?
-
-You will need to have pipx installed. If you haven't already, install [Homebrew](https://brew.sh/). To install pipx, run:
-
-```shell
-brew install pipx
-pipx ensurepath
-```
-
-The `pipx ensurepath` command may prompt you to reopen the terminal window; do so.
-
-Navigate to a convenient working directory and download the source code:
-
-```shell
-git clone https://github.com/GlasgowEmbedded/glasgow
-```
-
-Install the Glasgow software for the current user:
-
-```shell
-pipx install -e 'glasgow/software[builtin-toolchain]'
-```
-
-To update the software to its newest revision, navigate to your working directory and run:
-
-```shell
-git -C glasgow pull
-pipx reinstall glasgow
-```
-
-
-### Advanced topic: Using a native FPGA toolchain
-
-The steps above install the [YoWASP][] FPGA toolchain, which is a good low-friction option, especially for people whose primary competence is not in software, since it does not require any additional steps besides those that are already necessary. However, the YoWASP toolchain is noticeably slower than the native one (usually by a factor of less than 2×). The YoWASP toolchain is also not available for all platforms and architectures; notably, 32-bit Raspberry Pi is not covered.
-
-If you already have the required tools (`yosys`, `nextpnr-ice40`, `icepack`) installed or are willing to [install][oss-cad-suite] them, you can update your profile to set the environment variable `GLASGOW_TOOLCHAIN` to `system,builtin`, which prioritizes using the native tools over the YoWASP tools. The default value is `builtin,system`, which causes the native tools to be used only if the YoWASP tools are unusable.
-
-[yowasp]: https://yowasp.org/
-[oss-cad-suite]: https://github.com/YosysHQ/oss-cad-suite-build
-
-
-### Advanced topic: Developing the Glasgow software
-
-The steps above install the Glasgow software using `pipx install -e`, which performs an _editable install_: changes to the downloaded source code modify the behavior of the next invocation of the `glasgow` tool. Changes to `pyproject.toml`, most importantly to the dependencies or list of applet entrypoints, are not picked up until `pipx reinstall` is manually run.
-
-If you want to have your global Glasgow installation be independent from the source code check-out, you can omit `-e` in the instructions above. You can use any way of managing virtual environments for your development workflow, but we use and recommend [PDM][].
-
-[pdm]: https://pdm.fming.dev/
-
-
-## How do I factory flash Glasgow?
-
-"Factory flashing" refers to the process of assigning a brand new Glasgow board (that you probably just assembled) a serial number, as well as writing a few critical configuration options that will let the normal Glasgow CLI pick up this device. Barring severe and unusual EEPROM corruption, this process is performed only once for each board.
-
-As a prerequisite to factory flashing, follow all steps from the "[How do I use Glasgow?](#how-do-i-use-glasgow)" section.
-
-Any board that is factory flashed must have a blank FX2_MEM EEPROM. If the FX2_MEM EEPROM is not completely erased (all bytes set to `FF`), the factory flashing process may fail.
-
-
-### ... with Linux?
-
-Configure your system to allow unprivileged access (for anyone in the `plugdev` group) to any hardware that enumerates as the Cypress FX2 ROM bootloader:
-
-    sudo cp config/99-cypress.rules /etc/udev/rules.d
-
-Note that this udev rule will affect more devices than just Glasgow, since the Cypress VID:PID pair is shared.
-
-Plug in the newly assembled device. At this point, `lsusb | grep 04b4:8613` should list one entry. Assuming you are factory flashing a board revision C2, run:
-
-    glasgow factory --rev C2
-
-Done! At this point, `lsusb | grep 20b7:9db1` should list one entry.
-
-
-### ... with Windows?
-
-The steps are similar to the steps for Linux above, but you will need to use Zadig to bind the WinUSB driver to the device, since this will not happen automatically with a device that hasn't been flashed yet.
-
-
-## Who made Glasgow?
-
-  * [@whitequark](https://github.com/whitequark) came up with the design, coordinates the project and implements most of gateware and software;
-  * [@awygle](https://github.com/awygle) designed the power/analog port circuitry and helped with layout of revB;
-  * [@marcan](https://github.com/marcan) improved almost every aspect of hardware for revC;
-  * [@esden](https://github.com/esden) is handling batch manufacturing;
-  * [@smunaut](https://github.com/smunaut) provided advice crucial for stability and performance of USB communication;
-  * [@electronic_eel](https://github.com/electronic_eel) improved the hardware for revC2, designed the test jig and is working on advanced protection circuitry;
-  * [@Attie](https://github.com/attie) improved and refactored many applets;
-  * [@mwkmwkmwk](https://github.com/mwkmwkmwk) did important maintenance work to keep the codebase in good shape;
-  * ... and many [other people](https://github.com/GlasgowEmbedded/Glasgow/graphs/contributors).
-
-
-## License
-
-Glasgow is distributed under the terms of both 0-clause BSD license as well as Apache 2.0 license.
-
-See [LICENSE-0BSD](LICENSE-0BSD.txt) and [LICENSE-Apache-2.0.txt](LICENSE-Apache-2.0.txt) for details.
-=======
 # Glasgow Interface Explorer
 
 For all information regarding this project, please refer to our [documentation manual](https://glasgow-embedded.org/).
@@ -282,5 +8,4 @@
 
 Please stay patient and keep in mind that hardware is made by people who have limited capacity and sometimes need to recover from extreme events.
 
-If you want to show appreciation or help with Catherine's living costs, she has a personal [Patreon](https://patreon.com/whitequark). These donations will not impact the progress of the project since the limiting factor is health first and time second, but they are very much appreciated.
->>>>>>> 5ed19170
+If you want to show appreciation or help with Catherine's living costs, she has a personal [Patreon](https://patreon.com/whitequark). These donations will not impact the progress of the project since the limiting factor is health first and time second, but they are very much appreciated.