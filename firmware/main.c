--- conflicted
+++ resolved
@@ -16,12 +16,6 @@
 // legacy devices with old or no firmware where the hardware revision is present only in
 // the Glasgow configuration block. Loading new firmware ensures it is present in the FX2 header.
 
-// bcdDevice is a 16-bit number where the high byte indicates the API revision and the low byte
-// indicates the hardware revision. If the firmware is not flashed (only the FX2 header is present)
-// then the high byte is zero (as configured by `glasgow factory`). The low byte can be zero on
-// legacy devices with old or no firmware where the hardware revision is present only in
-// the Glasgow configuration block. Loading new firmware ensures it is present in the FX2 header.
-
 usb_desc_device_c usb_device = {
   .bLength              = sizeof(struct usb_desc_device),
   .bDescriptorType      = USB_DESC_DEVICE,
@@ -32,11 +26,7 @@
   .bMaxPacketSize0      = 64,
   .idVendor             = VID_QIHW,
   .idProduct            = PID_GLASGOW,
-<<<<<<< HEAD
-  .bcdDevice            = CUR_API_LEVEL << 8,
-=======
   .bcdDevice            = 0, // filled in descriptors_init()
->>>>>>> 5ed19170
   .iManufacturer        = 1,
   .iProduct             = 2,
   .iSerialNumber        = 3,
@@ -159,13 +149,8 @@
 #define MODIFIED_DESIGN_PRODUCT_STRING "Another"
 
 usb_ascii_string_c usb_strings[] = {
-<<<<<<< HEAD
-  [0] = "whitequark research\0\0\0\0", // 23 characters
-  [1] = "Glasgow Interface Explorer",
-=======
   [0] = "whitequark research\0\0\0", // CONFIG_SIZE_MANUFACTURER characters long
   [1] = "Glasgow Interface Explorer (git " GIT_REVISION ")",
->>>>>>> 5ed19170
   [2] = "XX-XXXXXXXXXXXXXXXX",
   // Configurations
   [3] = "Pipe P at {2x512B EP2OUT/EP6IN}, Q at {2x512B EP4OUT/EP8IN}",
@@ -261,11 +246,7 @@
 
   // Set revision from configuration if any, or pretend to be an unflashed device if it's missing.
   if(glasgow_config.revision != GLASGOW_REV_NA) {
-<<<<<<< HEAD
-    desc_device->bcdDevice |= glasgow_config.revision;
-=======
     desc_device->bcdDevice = (CUR_API_LEVEL << 8) | glasgow_config.revision;
->>>>>>> 5ed19170
   } else {
     desc_device->idVendor  = VID_CYPRESS;
     desc_device->idProduct = PID_FX2;
@@ -274,20 +255,11 @@
   // Set manufacturer from configuration if it's set. Most devices will have this field zeroed,
   // leaving the manufacturer string at the default value.
   if (glasgow_config.manufacturer[0] != '\0') {
-<<<<<<< HEAD
-    desc_string = (__xdata char *)usb_strings[usb_device.iManufacturer - 1];
-=======
     desc_string = usb_string_at_index(usb_device.iManufacturer);
->>>>>>> 5ed19170
     xmemcpy(&desc_string[0], (__xdata void *)glasgow_config.manufacturer,
             sizeof(glasgow_config.manufacturer));
   }
 
-<<<<<<< HEAD
-  // Set serial number from configuration. Serial number must be always valid, and the firmware
-  // fixes up the serial number in `config_init()` if the configuration is corrupted or missing.
-  desc_string = (__xdata char *)usb_strings[usb_device.iSerialNumber - 1];
-=======
   // Set product based on configuration flags.
   if (glasgow_config.flags & CONFIG_FLAG_MODIFIED_DESIGN) {
     desc_string = usb_string_at_index(usb_device.iProduct);
@@ -298,7 +270,6 @@
   // Set serial number from configuration. Serial number must be always valid, and the firmware
   // fixes up the serial number in `config_init()` if the configuration is corrupted or missing.
   desc_string = usb_string_at_index(usb_device.iSerialNumber);
->>>>>>> 5ed19170
   desc_string[0] = 'A' + (glasgow_config.revision >> 4) - 1;
   desc_string[1] = '0' + (glasgow_config.revision & 0xF);
   xmemcpy(&desc_string[3], (__xdata void *)glasgow_config.serial,
@@ -573,11 +544,7 @@
     pending_setup = false;
 
     if(arg_idx == 0) {
-<<<<<<< HEAD
-      memset(glasgow_config.bitstream_id, 0, BITSTREAM_ID_SIZE);
-=======
       memset(glasgow_config.bitstream_id, 0, CONFIG_SIZE_BITSTREAM_ID);
->>>>>>> 5ed19170
       fpga_reset();
     }
 
@@ -848,13 +815,8 @@
 
   // Microsoft descriptor requests
   if(req->bmRequestType == (USB_RECIP_DEVICE|USB_TYPE_VENDOR|USB_DIR_IN) &&
-<<<<<<< HEAD
-     req->bRequest == USB_REQ_GET_MS_DESCRIPTOR) {
-    enum usb_descriptor_microsoft arg_desc = req->wIndex;
-=======
      req->bRequest == USB_REQ_GET_MS_DESCRIPTOR &&
      req->wIndex == USB_DESC_MS_EXTENDED_COMPAT_ID) {
->>>>>>> 5ed19170
     pending_setup = false;
 
     xmemcpy(scratch, (__xdata void *)&usb_ms_ext_compat_id, usb_ms_ext_compat_id.dwLength);
