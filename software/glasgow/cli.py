import os
import sys
import ast
<<<<<<< HEAD
=======
import platform
>>>>>>> 5ed19170
import logging
import argparse
import textwrap
import re
import asyncio
import signal
import unittest
import importlib.metadata
from vcd import VCDWriter
from datetime import datetime
try:
    from ast import PyCF_ALLOW_TOP_LEVEL_AWAIT # Python 3.8+
except ImportError:
    PyCF_ALLOW_TOP_LEVEL_AWAIT = 0 # Python 3.7-

from fx2 import FX2Config, FX2Device, FX2DeviceError, VID_CYPRESS, PID_FX2
from fx2.format import input_data, diff_data

from . import __version__
from .support.logging import *
from .support.asignal import *
<<<<<<< HEAD
from .support.plugin import PluginRequirementsUnmet
=======
from .support.plugin import PluginRequirementsUnmet, PluginLoadError
>>>>>>> 5ed19170
from .device import GlasgowDeviceError
from .device.config import GlasgowConfig
from .target.toolchain import ToolchainNotFound
from .target.hardware import GlasgowHardwareTarget
from .gateware import GatewareBuildError
from .gateware.analyzer import TraceDecoder
from .device.hardware import VID_QIHW, PID_GLASGOW, GlasgowHardwareDevice
from .access.direct import *
from .applet import *


# When running as `-m glasgow.cli`, `__name__` is `__main__`, and the real name
# can be retrieved from `__loader__.name`.
logger = logging.getLogger(__loader__.name)


class TextHelpFormatter(argparse.HelpFormatter):
    def __init__(self, prog):
        if "COLUMNS" in os.environ:
            columns = int(os.environ["COLUMNS"])
        else:
            try:
                columns, _ = os.get_terminal_size(sys.stderr.fileno())
            except OSError:
                columns = 80
        super().__init__(prog, width=columns, max_help_position=28)

    def _fill_text(self, text, width, indent):
        def filler(match):
            text = match[0]
            if text.startswith("::"):
                return text[2:]

            list_match = re.match(r"(\s*)(\*.+)", text, flags=re.S)
            if list_match:
                text = re.sub(r"(\S)\s+(\S)", r"\1 \2", list_match[2])
                text = textwrap.fill(text, width,
                                     initial_indent=indent + "  ",
                                     subsequent_indent=indent + "    ")
            else:
                text = textwrap.fill(text, width,
                                     initial_indent=indent,
                                     subsequent_indent=indent)

            text = text + (match[2] or "")
            text = re.sub(r"(\w-) (\w)", r"\1\2", text)
            return text

        text = textwrap.dedent(text).strip()
        return re.sub(r"((?!\n\n)(?!\n\s+(?:\*|\$|\d+\.)).)+(\n*)?", filler, text, flags=re.S)


<<<<<<< HEAD
def create_argparser():
    parser = argparse.ArgumentParser(formatter_class=TextHelpFormatter)

    version = "Glasgow version {version} (Python {python_version})" \
        .format(python_version=".".join(str(n) for n in sys.version_info[:3]),
                version=__version__)

    parser.add_argument(
        "-V", "--version", action="version", version=version,
=======
def version_info():
    glasgow_version = __version__
    python_version = '.'.join(map(str, sys.version_info[:3]))
    python_implementation = platform.python_implementation()
    python_platform = platform.platform()
    freedesktop_os_name = ""
    if hasattr(platform, "freedesktop_os_release"): # TODO(py3.9): present in 3.10+
        try:
            freedesktop_os_release = platform.freedesktop_os_release()
            if "PRETTY_NAME" in freedesktop_os_release:
                freedesktop_os_name = f" {freedesktop_os_release['PRETTY_NAME']}"
        except OSError:
            pass
    return (
        f"Glasgow {glasgow_version} "
        f"({python_implementation} {python_version} on {python_platform}{freedesktop_os_name})"
    )


def create_argparser():
    parser = argparse.ArgumentParser(formatter_class=TextHelpFormatter)

    parser.add_argument(
        "-V", "--version", action="version", version=version_info(),
>>>>>>> 5ed19170
        help="show version and exit")
    parser.add_argument(
        "-v", "--verbose", default=0, action="count",
        help="increase logging verbosity")
    parser.add_argument(
        "-q", "--quiet", default=0, action="count",
        help="decrease logging verbosity")
    parser.add_argument(
        "-L", "--log-file", metavar="FILE", type=argparse.FileType("w"),
        help="save log messages at highest verbosity to FILE")
    parser.add_argument(
        "-F", "--filter-log", metavar="FILTER", type=str, action="append",
        help="raise TRACE log messages to DEBUG if they begin with 'FILTER: '")
    parser.add_argument(
        "--statistics", dest="show_statistics", default=False, action="store_true",
        help="display performance counters before exiting")

    return parser


def get_argparser():
    def add_subparsers(parser, **kwargs):
        if isinstance(parser, argparse._MutuallyExclusiveGroup):
            container = parser._container
            if kwargs.get('prog') is None:
                formatter = container._get_formatter()
                formatter.add_usage(container.usage, [], [], '')
                kwargs['prog'] = formatter.format_help().strip()

            parsers_class = parser._pop_action_class(kwargs, 'parsers')
            subparsers = argparse._SubParsersAction(option_strings=[],
                                                    parser_class=type(container),
                                                    **kwargs)
            parser._add_action(subparsers)
        else:
            subparsers = parser.add_subparsers(**kwargs)
        return subparsers

    def add_applet_arg(parser, mode, required=False):
        subparsers = add_subparsers(parser, dest="applet", metavar="APPLET", required=required)

        for handle, metadata in GlasgowAppletMetadata.all().items():
<<<<<<< HEAD
            if not metadata.available:
=======
            if not metadata.loadable:
>>>>>>> 5ed19170
                # fantastically cursed
                p_applet = subparsers.add_parser(
                    handle, help=metadata.synopsis, description=metadata.description,
                    formatter_class=TextHelpFormatter, prefix_chars='\0', add_help=False)
                p_applet.add_argument("args", nargs="...", help=argparse.SUPPRESS)
                p_applet.add_argument("help", nargs="?", default=p_applet.format_help())
                continue
<<<<<<< HEAD

            applet_cls = metadata.applet_cls

            if mode == "test" and not hasattr(applet_cls, "test_cls"):
=======

            applet_cls = metadata.applet_cls

            if mode == "test" and applet_cls.tests() is None:
>>>>>>> 5ed19170
                continue
            if mode == "tool" and not hasattr(applet_cls, "tool_cls"):
                continue

            if mode == "tool":
                help        = applet_cls.tool_cls.help
                description = applet_cls.tool_cls.description
            else:
                help        = applet_cls.help
                description = applet_cls.description
            if applet_cls.preview:
                help += " (PREVIEW QUALITY APPLET)"
                description = "    This applet is PREVIEW QUALITY and may CORRUPT DATA or " \
                              "have missing features. Use at your own risk.\n" + description
            if applet_cls.required_revision > "A0":
<<<<<<< HEAD
                help += " (rev{}+)".format(applet_cls.required_revision)
=======
                help += f" (rev{applet_cls.required_revision}+)"
>>>>>>> 5ed19170
                description += "\n    This applet requires Glasgow rev{} or later." \
                               .format(applet_cls.required_revision)

            p_applet = subparsers.add_parser(
                handle, help=help, description=description,
                formatter_class=TextHelpFormatter)

            if mode == "test":
                p_applet.add_argument(
                    "tests", metavar="TEST", nargs="*",
                    help="test cases to run")

            if mode in ("build", "interact", "repl", "script"):
                access_args = DirectArguments(applet_name=handle,
                                              default_port="AB",
                                              pin_count=16)
                if mode in ("interact", "repl", "script"):
                    g_applet_build = p_applet.add_argument_group("build arguments")
                    applet_cls.add_build_arguments(g_applet_build, access_args)
                    g_applet_run = p_applet.add_argument_group("run arguments")
                    applet_cls.add_run_arguments(g_applet_run, access_args)
                    if mode == "interact":
                        # FIXME: this makes it impossible to add subparsers in applets
                        # g_applet_interact = p_applet.add_argument_group("interact arguments")
                        # applet.add_interact_arguments(g_applet_interact)
                        applet_cls.add_interact_arguments(p_applet)
                    if mode == "repl":
                        # FIXME: same as above
                        applet_cls.add_repl_arguments(p_applet)
                if mode == "build":
                    applet_cls.add_build_arguments(p_applet, access_args)

            if mode == "tool":
                applet_cls.tool_cls.add_arguments(p_applet)

<<<<<<< HEAD
=======
            if mode in ("repl", "script"):
                # this will absorb all arguments from the '--' onwards (inclusive), make sure it's
                # always last... the '--' item that ends up at the front is removed before the list
                # is passed to the repo / script environment
                p_applet.add_argument('script_args', nargs=argparse.REMAINDER)

>>>>>>> 5ed19170
    parser = create_argparser()

    def revision(arg):
        revisions = ["A0", "B0", "C0", "C1", "C2", "C3"]
        if arg in revisions:
            return arg
        else:
            raise argparse.ArgumentTypeError("{} is not a valid revision (should be one of: {})"
                                             .format(arg, ", ".join(revisions)))

    def serial(arg):
        if re.match(r"^[A-C][0-9]-\d{8}T\d{6}Z$", arg):
            return arg
        else:
<<<<<<< HEAD
            raise argparse.ArgumentTypeError("{} is not a valid serial number".format(arg))
=======
            raise argparse.ArgumentTypeError(f"{arg} is not a valid serial number")
>>>>>>> 5ed19170

    parser.add_argument(
        "--serial", metavar="SERIAL", type=serial,
        help="use device with serial number SERIAL")

    subparsers = parser.add_subparsers(dest="action", metavar="COMMAND")
    subparsers.required = True

    def add_ports_arg(parser):
        parser.add_argument(
            "ports", metavar="PORTS", type=str, nargs="?", default="AB",
            help="I/O port set (one or more of: A B, default: all)")

    def add_voltage_arg(parser, help):
        parser.add_argument(
            "voltage", metavar="VOLTS", type=float, nargs="?", default=None,
<<<<<<< HEAD
            help="{} (range: 1.8-5.0)".format(help))
=======
            help=f"{help} (range: 1.8-5.0)")
>>>>>>> 5ed19170

    p_voltage = subparsers.add_parser(
        "voltage", formatter_class=TextHelpFormatter,
        help="query or set I/O port voltage")
    add_ports_arg(p_voltage)
    add_voltage_arg(p_voltage,
        help="I/O port voltage")
    p_voltage.add_argument(
        "--tolerance", metavar="PCT", type=float, default=10.0,
        help="raise alert if measured voltage deviates by more than ±PCT%% (default: %(default)s)")
    p_voltage.add_argument(
        "--no-alert", dest="set_alert", default=True, action="store_false",
        help="do not raise an alert if Vsense is out of range of Vio")

    p_safe = subparsers.add_parser(
        "safe", formatter_class=TextHelpFormatter,
        help="turn off all I/O port voltage regulators and drivers")

    p_voltage_limit = subparsers.add_parser(
        "voltage-limit", formatter_class=TextHelpFormatter,
        help="limit I/O port voltage as a safety mechanism")
    add_ports_arg(p_voltage_limit)
    add_voltage_arg(p_voltage_limit,
        help="maximum allowed I/O port voltage")

    def add_build_args(parser):
        parser.add_argument(
            "--override-required-revision", default=False, action="store_true",
            help="(advanced) override applet revision requirement")

    def add_run_args(parser):
        add_build_args(parser)

        g_run_bitstream = parser.add_mutually_exclusive_group()
        g_run_bitstream.add_argument(
            "--reload", default=False, action="store_true",
            help="(advanced) reload bitstream even if an identical one is already loaded")
        g_run_bitstream.add_argument(
            "--prebuilt", default=False, action="store_true",
            help="(advanced) load prebuilt applet bitstream from ./<applet-name.bin>")
        g_run_bitstream.add_argument(
            "--prebuilt-at", dest="bitstream", metavar="BITSTREAM-FILE",
            type=argparse.FileType("rb"),
            help="(advanced) load prebuilt applet bitstream from BITSTREAM-FILE")

        parser.add_argument(
            "--trace", metavar="VCD-FILE", type=argparse.FileType("wt"),
            help="trace applet I/O to VCD-FILE")

    p_run = subparsers.add_parser(
        "run", formatter_class=TextHelpFormatter,
        help="run an applet and interact through its command-line interface")
    add_run_args(p_run)
    add_applet_arg(p_run, mode="interact", required=True)

    p_repl = subparsers.add_parser(
        "repl", formatter_class=TextHelpFormatter,
        help="run an applet and open a REPL to use its programming interface")
    add_run_args(p_repl)
    add_applet_arg(p_repl, mode="repl", required=True)

    p_script = subparsers.add_parser(
        "script", formatter_class=TextHelpFormatter,
        help="run an applet and execute a script against its programming interface")
    g_script_source = p_script.add_mutually_exclusive_group(required=True)
    g_script_source.add_argument(
        "script_file", metavar="FILENAME", type=argparse.FileType("r"), nargs="?",
        help="run Python script FILENAME in the applet context")
    g_script_source.add_argument(
        "-c", metavar="COMMAND", dest="script_cmd", type=str,
        help="run Python statement COMMAND in the applet context")
    add_run_args(p_script)
    add_applet_arg(p_script, mode="script", required=True)

    p_tool = subparsers.add_parser(
        "tool", formatter_class=TextHelpFormatter,
        help="run an offline tool provided with an applet")
    add_applet_arg(p_tool, mode="tool", required=True)

    p_flash = subparsers.add_parser(
        "flash", formatter_class=TextHelpFormatter,
        help="program FX2 firmware or applet bitstream into EEPROM")
    add_build_args(p_flash)

    g_flash_firmware = p_flash.add_mutually_exclusive_group()
    g_flash_firmware.add_argument(
        "--firmware", metavar="FILENAME", type=argparse.FileType("rb"),
        help="(advanced) read firmware from the specified file")
    g_flash_firmware.add_argument(
        "--remove-firmware", default=False, action="store_true",
        help="remove any firmware present")

    g_flash_bitstream = p_flash.add_mutually_exclusive_group()
    g_flash_bitstream.add_argument(
        "--bitstream", metavar="FILENAME", type=argparse.FileType("rb"),
        help="(advanced) read bitstream from the specified file")
    g_flash_bitstream.add_argument(
        "--remove-bitstream", default=False, action="store_true",
        help="remove any bitstream present")
    add_applet_arg(g_flash_bitstream, mode="build")

    p_build = subparsers.add_parser(
        "build", formatter_class=TextHelpFormatter,
        help="(advanced) build applet logic and save it as a file")
    add_build_args(p_build)

    p_build.add_argument(
        "--rev", metavar="REVISION", type=revision, required=True,
        help="board revision")
    p_build.add_argument(
        "--trace", default=False, action="store_true",
        help="include applet analyzer")
    p_build.add_argument(
        "-t", "--type", metavar="TYPE", type=str,
        choices=["zip", "archive", "il", "rtlil", "bin", "bitstream"], default="bitstream",
        help="artifact to build (one of: archive rtlil bitstream, default: %(default)s)")
    p_build.add_argument(
        "-f", "--filename", metavar="FILENAME", type=str,
        help="file to save artifact to (default: <applet-name>.{zip,il,bin})")
    add_applet_arg(p_build, mode="build", required=True)

    p_test = subparsers.add_parser(
        "test", formatter_class=TextHelpFormatter,
        help="(advanced) test applet logic without target hardware")
    add_applet_arg(p_test, mode="test", required=True)

    def factory_serial(arg):
        if re.match(r"^\d{8}T\d{6}Z$", arg):
            return arg
        else:
            raise argparse.ArgumentTypeError(f"{arg} is not a valid serial number")

    def factory_manufacturer(arg):
        if len(arg) <= 23:
            return arg
        else:
            raise argparse.ArgumentTypeError("f{arg} is too long for the manufacturer field")

    p_factory = subparsers.add_parser(
        "factory", formatter_class=TextHelpFormatter,
        help="(advanced) initial device programming")
    p_factory.add_argument(
        "--reinitialize", default=False, action="store_true",
        help="(DANGEROUS) find an already programmed device and reinitialize it")
    p_factory.add_argument(
        "--rev", metavar="REVISION", dest="factory_rev", type=revision, required=True,
        help="board revision")
    p_factory.add_argument(
        "--serial", metavar="SERIAL", dest="factory_serial", type=factory_serial,
        default=datetime.now().strftime("%Y%m%dT%H%M%SZ"),
        help="serial number in ISO 8601 format (if not specified: %(default)s)")
    p_factory.add_argument(
        "--manufacturer", metavar="MFG", dest="factory_manufacturer", type=factory_manufacturer,
        default="", # the default is implemented in the firmware
        help="manufacturer string (if not specified: whitequark research)")
<<<<<<< HEAD
=======
    p_factory.add_argument(
        "--using-modified-design-files", dest="factory_modified_design", choices=("yes", "no"),
        required=True, # must be specified explicitly
        help="whether the design files used to manufacture the PCBA were modified from the ones "
             "published in the https://github.com/GlasgowEmbedded/glasgow/ repository")
>>>>>>> 5ed19170

    p_list = subparsers.add_parser(
        "list", formatter_class=TextHelpFormatter,
        help="list devices connected to the system")

    return parser


# The name of this function appears in Verilog output, so keep it tidy.
def _applet(revision, args):
    target = GlasgowHardwareTarget(revision=revision,
                                   multiplexer_cls=DirectMultiplexer,
                                   with_analyzer=hasattr(args, "trace") and args.trace)
    applet = GlasgowAppletMetadata.get(args.applet).applet_cls()
    try:
        message = ("applet requires device rev{}+, rev{} found"
                   .format(applet.required_revision, revision))
        if revision < applet.required_revision:
            if args.override_required_revision:
                applet.logger.warn(message)
            else:
                raise GlasgowAppletError(message)
        applet.build(target, args)
    except GlasgowAppletError as e:
        applet.logger.error(e)
        logger.error("failed to build subtarget for applet %r", args.applet)
        raise SystemExit()
    return target, applet


class TerminalFormatter(logging.Formatter):
    DEFAULT_COLORS = {
        "TRACE"   : "\033[0m",
        "DEBUG"   : "\033[36m",
        "INFO"    : "\033[1m",
        "WARNING" : "\033[1;33m",
        "ERROR"   : "\033[1;31m",
        "CRITICAL": "\033[1;41m",
    }

    def __init__(self, *args, **kwargs):
        super().__init__(*args, **kwargs)
        self.colors = dict(self.DEFAULT_COLORS)
        for color_override in os.getenv("GLASGOW_COLORS", "").split(":"):
            if color_override:
                level, color = color_override.split("=", 2)
<<<<<<< HEAD
                self.colors[level] = "\033[{}m".format(color)
=======
                self.colors[level] = f"\033[{color}m"
>>>>>>> 5ed19170

    def format(self, record):
        color = self.colors.get(record.levelname, "")
        # glasgow.applet.foo → g.applet.foo
        record.name = record.name.replace("glasgow.", "g.")
        # applet.memory._25x → applet.memory.25x
        record.name = record.name.replace("._", ".")
<<<<<<< HEAD
        return "{}{}\033[0m".format(color, super().format(record))
=======
        return f"{color}{super().format(record)}\033[0m"
>>>>>>> 5ed19170


class SubjectFilter:
    def __init__(self, level, subjects):
        self.level    = level
        self.subjects = subjects or ()

    def filter(self, record):
        levelno = record.levelno
        for subject in self.subjects:
            if record.msg.startswith(subject + ": "):
                levelno = logging.DEBUG
        return levelno >= self.level


<<<<<<< HEAD
def create_logger(args):
=======
def create_logger():
>>>>>>> 5ed19170
    root_logger = logging.getLogger()

    term_formatter_args = {"style": "{",
        "fmt": "{levelname[0]:s}: {name:s}: {message:s}"}
    term_handler = logging.StreamHandler()
    if sys.stderr.isatty() and sys.platform != 'win32':
        term_handler.setFormatter(TerminalFormatter(**term_formatter_args))
    else:
        term_handler.setFormatter(logging.Formatter(**term_formatter_args))
    root_logger.addHandler(term_handler)
<<<<<<< HEAD

    file_formatter_args = {"style": "{",
        "fmt": "[{asctime:s}] {levelname:s}: {name:s}: {message:s}"}
    file_handler = None
    if args.log_file:
        file_handler = logging.StreamHandler(args.log_file)
        file_handler.setFormatter(logging.Formatter(**file_formatter_args))
        root_logger.addHandler(file_handler)

    level = logging.INFO + args.quiet * 10 - args.verbose * 10
    if level < 0:
        dump_hex.limit = dump_bin.limit = dump_seq.limit = dump_mapseq.limit = None

    if args.log_file or args.filter_log:
        term_handler.addFilter(SubjectFilter(level, args.filter_log))
        root_logger.setLevel(logging.TRACE)
    else:
        # By setting the log level on the root logger, we avoid creating LogRecords in the first
        # place instead of filtering them later; we have a *lot* of logging, so this is much
        # more efficient.
        root_logger.setLevel(level)


async def _main():
    args = get_argparser().parse_args()
    print(args)
    create_logger(args)

    if sys.version_info < (3, 8) and os.name == "nt":
        logger.warn("Ctrl+C on Windows is only supported on Python 3.8+")

=======
    return term_handler

def configure_logger(args, term_handler):
    root_logger = logging.getLogger()

    file_formatter_args = {"style": "{",
        "fmt": "[{asctime:s}] {levelname:s}: {name:s}: {message:s}"}
    file_handler = None
    if args.log_file:
        file_handler = logging.StreamHandler(args.log_file)
        file_handler.setFormatter(logging.Formatter(**file_formatter_args))
        root_logger.addHandler(file_handler)

    level = logging.INFO + args.quiet * 10 - args.verbose * 10
    if level < 0:
        dump_hex.limit = dump_bin.limit = dump_seq.limit = dump_mapseq.limit = None

    if args.log_file or args.filter_log:
        term_handler.addFilter(SubjectFilter(level, args.filter_log))
        root_logger.setLevel(logging.TRACE)
    else:
        # By setting the log level on the root logger, we avoid creating LogRecords in the first
        # place instead of filtering them later; we have a *lot* of logging, so this is much
        # more efficient.
        root_logger.setLevel(level)


async def _main():
    # Handle log messages emitted during construction of the argument parser (e.g. by the plugin
    # subsystem).
    term_handler = create_logger()

    args = get_argparser().parse_args()
    configure_logger(args, term_handler)

>>>>>>> 5ed19170
    device = None
    try:
        if args.action not in ("build", "test", "tool", "factory", "list"):
            device = GlasgowHardwareDevice(args.serial)

        if args.action == "voltage":
            if args.voltage is not None:
                await device.reset_alert(args.ports)
                await device.poll_alert() # clear any remaining alerts
                try:
                    await device.set_voltage(args.ports, args.voltage)
                except:
                    await device.set_voltage(args.ports, 0.0)
                    raise
                if args.set_alert and args.voltage != 0.0:
                    await asyncio.sleep(0.050) # let the output capacitor discharge a bit
                    await device.set_alert_tolerance(args.ports, args.voltage,
                                                     args.tolerance / 100)

            print("Port\tVio\tVlimit\tVsense\tVsense(range)")
            alerts = await device.poll_alert()
            for port in args.ports:
                vio    = await device.get_voltage(port)
                vlimit = await device.get_voltage_limit(port)
                vsense = await device.measure_voltage(port)
                alert  = await device.get_alert(port)
                notice = ""
                if port in alerts:
                    notice += " (ALERT)"
                print("{}\t{:.2}\t{:.2}\t{:.3}\t{:.2}-{:.2}\t{}"
                      .format(port, vio, vlimit, vsense, alert[0], alert[1], notice))

        if args.action == "safe":
            await device.reset_alert("AB")
            await device.set_voltage("AB", 0.0)
            await device.poll_alert() # clear any remaining alerts
            logger.info("all ports safe")

        if args.action == "voltage-limit":
            if args.voltage is not None:
                await device.set_voltage_limit(args.ports, args.voltage)

            print("Port\tVio\tVlimit")
            for port in args.ports:
                vio    = await device.get_voltage(port)
                vlimit = await device.get_voltage_limit(port)
                print("{}\t{:.2}\t{:.2}"
                      .format(port, vio, vlimit))

        if args.action in ("run", "repl", "script"):
            target, applet = _applet(device.revision, args)
            device.demultiplexer = DirectDemultiplexer(device, target.multiplexer.pipe_count)
            plan = target.build_plan()

            if args.prebuilt or args.bitstream:
<<<<<<< HEAD
                bitstream_file = args.bitstream or open("{}.bin".format(args.applet), "rb")
=======
                bitstream_file = args.bitstream or open(f"{args.applet}.bin", "rb")
>>>>>>> 5ed19170
                with bitstream_file:
                    await device.download_prebuilt(plan, bitstream_file)
            else:
                await device.download_target(plan, reload=args.reload)

            do_trace = hasattr(args, "trace") and args.trace
            if do_trace:
                logger.info("starting applet analyzer")
                await device.write_register(target.analyzer.addr_done, 0)
                analyzer_iface = await device.demultiplexer.claim_interface(
                    target.analyzer, target.analyzer.mux_interface, args=None)
                trace_decoder = TraceDecoder(target.analyzer.event_sources)
                # Use the coarsest possible timescale to improve performance with sigrok.
                vcd_writer = VCDWriter(args.trace, timescale="10 ns", check_values=False,
                    comment='Generated by Glasgow for bitstream ID %s'
                            % plan.bitstream_id.hex())

            async def run_analyzer():
                signals = {}
                strobes = set()
                for field_name, field_trigger, field_width in trace_decoder.events():
                    if field_trigger == "throttle":
                        var_type = "wire"
                        var_init = 0
                    elif field_trigger == "change":
                        var_type = "wire"
                        var_init = "x" * field_width
                    elif field_trigger == "strobe":
                        if field_width > 0:
                            var_type = "tri"
                            var_init = "z"
                        else:
                            var_type = "event"
                            var_init = ""
                    else:
                        assert False
                    signals[field_name] = vcd_writer.register_var(
                        scope="", name=field_name, var_type=var_type,
                        size=field_width, init=var_init)
                    if field_trigger == "strobe":
                        strobes.add(field_name)

                init = True
                while not trace_decoder.is_done():
                    trace_decoder.process(await analyzer_iface.read())
                    for cycle, events in trace_decoder.flush():
                        if events == "overrun":
                            target.analyzer.logger.error("FIFO overrun, shutting down")

                            for name in signals:
                                vcd_writer.change(signals[name], next_timestamp, "x")
                            next_timestamp += 100 # 1us
                            break

<<<<<<< HEAD
                        event_repr = " ".join("{}={}".format(n, v)
=======
                        event_repr = " ".join(f"{n}={v}"
>>>>>>> 5ed19170
                                              for n, v in events.items())
                        target.analyzer.logger.trace("cycle %d: %s", cycle, event_repr)

                        timestamp      = int(1e8 * (cycle + 0) // target.sys_clk_freq)
                        next_timestamp = int(1e8 * (cycle + 1) // target.sys_clk_freq)
                        if init:
                            init = False
                            vcd_writer._timestamp = timestamp
                        for name, value in events.items():
                            vcd_writer.change(signals[name], timestamp, value)
                        for name, _value in events.items():
                            if name in strobes:
                                vcd_writer.change(signals[name], next_timestamp, "z")
                        vcd_writer.flush()

                vcd_writer.close(next_timestamp)

            async def run_applet():
                logger.info("running handler for applet %r", args.applet)
                if applet.preview:
                    logger.warn("applet %r is PREVIEW QUALITY and may CORRUPT DATA", args.applet)
                try:
                    iface = await applet.run(device, args)
<<<<<<< HEAD
=======
                    if args.action in ("repl", "script"):
                        if len(args.script_args) > 0 and args.script_args[0] == "--":
                            args.script_args = args.script_args[1:]
>>>>>>> 5ed19170
                    if args.action == "run":
                        return await applet.interact(device, args, iface)
                    elif args.action == "repl":
                        await applet.repl(device, args, iface)
                    elif args.action == "script":
                        if args.script_file:
                            code = compile(args.script_file.read(), filename=args.script_file.name,
<<<<<<< HEAD
                                mode="exec", flags=PyCF_ALLOW_TOP_LEVEL_AWAIT)
                        else:
                            code = compile(args.script_cmd, filename="<command>",
                                mode="exec", flags=PyCF_ALLOW_TOP_LEVEL_AWAIT)
                        future = eval(code, {"iface":iface, "device":device})
=======
                                mode="exec", flags=ast.PyCF_ALLOW_TOP_LEVEL_AWAIT)
                        else:
                            code = compile(args.script_cmd, filename="<command>",
                                mode="exec", flags=ast.PyCF_ALLOW_TOP_LEVEL_AWAIT)
                        future = eval(code, {"iface":iface, "device":device, "args":args})
>>>>>>> 5ed19170
                        if future is not None:
                            await future

                except GlasgowAppletError as e:
                    applet.logger.error(str(e))
                    return 1
                except asyncio.CancelledError:
                    return 130 # 128 + SIGINT
                finally:
                    await device.demultiplexer.flush()
                    if args.show_statistics:
                        device.demultiplexer.statistics()

            async def wait_for_sigint():
                await wait_for_signal(signal.SIGINT)
                logger.debug("Ctrl+C pressed, terminating")

            if do_trace:
                analyzer_task = asyncio.ensure_future(run_analyzer())

            tasks = []
            tasks.append(applet_task := asyncio.ensure_future(run_applet()))
            if args.action != "repl":
                tasks.append(asyncio.ensure_future(wait_for_sigint()))

            done, pending = await asyncio.wait(tasks, return_when=asyncio.FIRST_COMPLETED)
            for task in pending:
                task.cancel()
            await asyncio.wait(tasks, return_when=asyncio.ALL_COMPLETED)

<<<<<<< HEAD
=======
            # If the applet task has raised an exception, retrieve it here in case any of the await
            # statements above will fail; if we don't, asyncio will unnecessarily complain.
            applet_task.exception()

>>>>>>> 5ed19170
            if do_trace:
                await device.write_register(target.analyzer.addr_done, 1)
                await analyzer_task

            await device.demultiplexer.cancel()

            return applet_task.result()

        if args.action == "tool":
            tool = GlasgowAppletMetadata.get(args.applet).tool_cls()
            try:
                return await tool.run(args)
            except GlasgowAppletError as e:
                tool.logger.error(e)
                return 1

        if args.action == "flash":
            logger.info("reading device configuration")
            header = await device.read_eeprom("fx2", 0, 8 + 4 + GlasgowConfig.size)
            header[0] = 0xC2 # see below

            fx2_config = FX2Config.decode(header, partial=True)
            if (len(fx2_config.firmware) != 1 or
                    fx2_config.firmware[0][0] != 0x4000 - GlasgowConfig.size or
                    len(fx2_config.firmware[0][1]) != GlasgowConfig.size):
                raise SystemExit("Unrecognized or corrupted configuration block")
            glasgow_config = GlasgowConfig.decode(fx2_config.firmware[0][1])

            logger.info("device has serial %s-%s",
                        glasgow_config.revision, glasgow_config.serial)
            if fx2_config.disconnect:
                logger.info("device has flashed firmware")
            else:
                logger.info("device does not have flashed firmware")
            if glasgow_config.bitstream_size:
                logger.info("device has flashed bitstream ID %s",
                            glasgow_config.bitstream_id.hex())
            else:
                logger.info("device does not have flashed bitstream")

            new_bitstream = b""
            if args.remove_bitstream:
                logger.info("removing bitstream")
                glasgow_config.bitstream_size = 0
                glasgow_config.bitstream_id   = b"\x00"*16
            elif args.bitstream:
                logger.info("using bitstream from %s", args.bitstream.name)
                with args.bitstream as f:
                    new_bitstream_id = f.read(16)
                    new_bitstream    = f.read()
                    glasgow_config.bitstream_size = len(new_bitstream)
                    glasgow_config.bitstream_id   = new_bitstream_id
            elif args.applet:
                logger.info("generating bitstream for applet %s", args.applet)
                target, applet = _applet(device.revision, args)
                plan = target.build_plan()
                new_bitstream_id = plan.bitstream_id
                new_bitstream    = plan.get_bitstream()

                # We always build and reflash the bitstream in case the one currently
                # in EEPROM is corrupted. If we only compared the ID, there would be
                # no easy way to recover from that case. There's also no point in
                # storing the bitstream hash (as opposed to Verilog hash) in the ID,
                # as building the bitstream takes much longer than flashing it.
                logger.info("generated bitstream ID %s", new_bitstream_id.hex())
                glasgow_config.bitstream_size = len(new_bitstream)
                glasgow_config.bitstream_id   = new_bitstream_id

            fx2_config.firmware[0] = (0x4000 - GlasgowConfig.size, glasgow_config.encode())

            if args.remove_firmware:
                logger.info("removing firmware")
                fx2_config.disconnect = False
                new_image = fx2_config.encode()
                # Let FX2 hardware enumerate. This won't load the configuration block
                # into memory automatically, but the firmware has code that does that
                # if it detects a C0 load.
                new_image[0] = 0xC0
            else:
                if args.firmware:
                    logger.warn("using custom firmware from %s", args.firmware.name)
                    with args.firmware as f:
                        for (addr, chunk) in input_data(f, fmt="ihex"):
                            fx2_config.append(addr, chunk)
                else:
                    logger.info("using built-in firmware")
                    for (addr, chunk) in GlasgowHardwareDevice.firmware():
                        fx2_config.append(addr, chunk)
                fx2_config.disconnect = True
                new_image = fx2_config.encode()

            if new_bitstream:
                logger.info("programming bitstream")
                old_bitstream = await device.read_eeprom("ice", 0, len(new_bitstream))
                if old_bitstream != new_bitstream:
                    for (addr, chunk) in diff_data(old_bitstream, new_bitstream):
                        await device.write_eeprom("ice", addr, chunk)

                    logger.info("verifying bitstream")
                    if await device.read_eeprom("ice", 0, len(new_bitstream)) != new_bitstream:
                        logger.critical("bitstream programming failed")
                        return 1
                else:
                    logger.info("bitstream identical")

            logger.info("programming configuration and firmware")
            old_image = await device.read_eeprom("fx2", 0, len(new_image))
            if old_image != new_image:
                for (addr, chunk) in diff_data(old_image, new_image):
                    await device.write_eeprom("fx2", addr, chunk)

                logger.info("verifying configuration and firmware")
                if await device.read_eeprom("fx2", 0, len(new_image)) != new_image:
                    logger.critical("configuration/firmware programming failed")
                    return 1
            else:
                logger.info("configuration and firmware identical")

        if args.action == "build":
            target, applet = _applet(args.rev, args)
            plan = target.build_plan()
            if args.type in ("il", "rtlil"):
                logger.info("generating RTLIL for applet %r", args.applet)
<<<<<<< HEAD
                with open(args.filename or args.applet + ".il", "wt") as f:
=======
                with open(args.filename or args.applet + ".il", "w") as f:
>>>>>>> 5ed19170
                    f.write(plan.rtlil)
            if args.type in ("zip", "archive"):
                logger.info("generating archive for applet %r", args.applet)
                plan.archive(args.filename or args.applet + ".zip")
            if args.type in ("bin", "bitstream"):
                logger.info("generating bitstream for applet %r", args.applet)
                with open(args.filename or args.applet + ".bin", "wb") as f:
                    f.write(plan.bitstream_id)
                    f.write(plan.get_bitstream())

        if args.action == "test":
            logger.info("testing applet %r", args.applet)
            applet = GlasgowAppletMetadata.get(args.applet).applet_cls()
            loader = unittest.TestLoader()
            stream = unittest.runner._WritelnDecorator(sys.stderr)
            result = unittest.TextTestResult(stream=stream, descriptions=True, verbosity=2)
            result.failfast = True
            def startTest(test):
                unittest.TextTestResult.startTest(result, test)
                result.stream.write("\n")
            result.startTest = startTest
            if args.tests == []:
                suite = loader.loadTestsFromTestCase(applet.tests())
                suite.run(result)
            else:
                for test in args.tests:
                    suite = loader.loadTestsFromName(test, module=applet.tests())
                    suite.run(result)
            if not result.wasSuccessful():
                for _, traceback in result.errors + result.failures:
                    print(traceback, end="", file=sys.stderr)
                return 1

        if args.action == "factory":
            if args.serial:
                logger.error(f"--serial is not supported for factory flashing")
                return 1

            device_id = GlasgowConfig.encode_revision(args.factory_rev)
            glasgow_config = GlasgowConfig(args.factory_rev, args.factory_serial,
<<<<<<< HEAD
                                           manufacturer=args.factory_manufacturer)
            firmware = GlasgowHardwareDevice.firmware()
=======
                                           manufacturer=args.factory_manufacturer,
                                           modified_design=(args.factory_modified_design != "no"))
            firmware_data = GlasgowHardwareDevice.firmware_data()
>>>>>>> 5ed19170

            if args.reinitialize:
                vid, pid = VID_QIHW, PID_GLASGOW
            else:
                vid, pid = VID_CYPRESS, PID_FX2
            try:
                fx2_device = FX2Device(vid, pid)
            except FX2DeviceError:
                logger.error(f"device {vid:#06x}:{pid:#06x} not found")
                return 1

            with importlib.resources.files("fx2").joinpath("boot-cypress.ihex").open("r") as f:
                fx2_device.load_ram(input_data(f, fmt="ihex"))

            fx2_config = FX2Config(vendor_id=VID_QIHW, product_id=PID_GLASGOW,
                                   device_id=device_id, i2c_400khz=True, disconnect=True)
            fx2_config.append(0x4000 - glasgow_config.size, glasgow_config.encode())
<<<<<<< HEAD
            for (addr, chunk) in firmware:
=======
            for (addr, chunk) in firmware_data:
>>>>>>> 5ed19170
                fx2_config.append(addr, chunk)
            image = fx2_config.encode()

            logger.info("programming device configuration and firmware")
            fx2_device.write_boot_eeprom(0, image, addr_width=2, page_size=8)

            logger.info("verifying device configuration and firmware")
            if fx2_device.read_boot_eeprom(0, len(image), addr_width=2) != image:
                logger.critical("factory programming failed")
                return 1

            logger.warning("power cycle the device to finish the operation")

        if args.action == "list":
            for serial in sorted(GlasgowHardwareDevice.enumerate_serials()):
                print(serial)
            return 0

    # Device-related errors
    except GlasgowDeviceError as e:
        logger.error(e)
        return 1

    # Applet-related errors
    except GatewareBuildError as e:
        applet.logger.error(e)
        return 2

    # Environment-related errors
<<<<<<< HEAD
    except PluginRequirementsUnmet as e:
=======
    except (PluginRequirementsUnmet, PluginLoadError) as e:
>>>>>>> 5ed19170
        logger.error(e)
        print(e.metadata.description)
        return 3

    except ToolchainNotFound as e:
        return 3

    # User interruption
    except KeyboardInterrupt:
        logger.warn("interrupted")
        return 130 # 128 + SIGINT

    finally:
        if device is not None:
            device.close()

    return 0


def main():
    loop = asyncio.get_event_loop()
    exit(loop.run_until_complete(_main()))


if __name__ == "__main__":
    main()<|MERGE_RESOLUTION|>--- conflicted
+++ resolved
@@ -1,10 +1,7 @@
 import os
 import sys
 import ast
-<<<<<<< HEAD
-=======
 import platform
->>>>>>> 5ed19170
 import logging
 import argparse
 import textwrap
@@ -21,16 +18,13 @@
     PyCF_ALLOW_TOP_LEVEL_AWAIT = 0 # Python 3.7-
 
 from fx2 import FX2Config, FX2Device, FX2DeviceError, VID_CYPRESS, PID_FX2
+from fx2 import FX2Config, FX2Device, FX2DeviceError, VID_CYPRESS, PID_FX2
 from fx2.format import input_data, diff_data
 
 from . import __version__
 from .support.logging import *
 from .support.asignal import *
-<<<<<<< HEAD
-from .support.plugin import PluginRequirementsUnmet
-=======
 from .support.plugin import PluginRequirementsUnmet, PluginLoadError
->>>>>>> 5ed19170
 from .device import GlasgowDeviceError
 from .device.config import GlasgowConfig
 from .target.toolchain import ToolchainNotFound
@@ -83,17 +77,6 @@
         return re.sub(r"((?!\n\n)(?!\n\s+(?:\*|\$|\d+\.)).)+(\n*)?", filler, text, flags=re.S)
 
 
-<<<<<<< HEAD
-def create_argparser():
-    parser = argparse.ArgumentParser(formatter_class=TextHelpFormatter)
-
-    version = "Glasgow version {version} (Python {python_version})" \
-        .format(python_version=".".join(str(n) for n in sys.version_info[:3]),
-                version=__version__)
-
-    parser.add_argument(
-        "-V", "--version", action="version", version=version,
-=======
 def version_info():
     glasgow_version = __version__
     python_version = '.'.join(map(str, sys.version_info[:3]))
@@ -118,7 +101,6 @@
 
     parser.add_argument(
         "-V", "--version", action="version", version=version_info(),
->>>>>>> 5ed19170
         help="show version and exit")
     parser.add_argument(
         "-v", "--verbose", default=0, action="count",
@@ -161,11 +143,7 @@
         subparsers = add_subparsers(parser, dest="applet", metavar="APPLET", required=required)
 
         for handle, metadata in GlasgowAppletMetadata.all().items():
-<<<<<<< HEAD
-            if not metadata.available:
-=======
             if not metadata.loadable:
->>>>>>> 5ed19170
                 # fantastically cursed
                 p_applet = subparsers.add_parser(
                     handle, help=metadata.synopsis, description=metadata.description,
@@ -173,17 +151,10 @@
                 p_applet.add_argument("args", nargs="...", help=argparse.SUPPRESS)
                 p_applet.add_argument("help", nargs="?", default=p_applet.format_help())
                 continue
-<<<<<<< HEAD
 
             applet_cls = metadata.applet_cls
 
-            if mode == "test" and not hasattr(applet_cls, "test_cls"):
-=======
-
-            applet_cls = metadata.applet_cls
-
             if mode == "test" and applet_cls.tests() is None:
->>>>>>> 5ed19170
                 continue
             if mode == "tool" and not hasattr(applet_cls, "tool_cls"):
                 continue
@@ -199,11 +170,7 @@
                 description = "    This applet is PREVIEW QUALITY and may CORRUPT DATA or " \
                               "have missing features. Use at your own risk.\n" + description
             if applet_cls.required_revision > "A0":
-<<<<<<< HEAD
-                help += " (rev{}+)".format(applet_cls.required_revision)
-=======
                 help += f" (rev{applet_cls.required_revision}+)"
->>>>>>> 5ed19170
                 description += "\n    This applet requires Glasgow rev{} or later." \
                                .format(applet_cls.required_revision)
 
@@ -239,15 +206,12 @@
             if mode == "tool":
                 applet_cls.tool_cls.add_arguments(p_applet)
 
-<<<<<<< HEAD
-=======
             if mode in ("repl", "script"):
                 # this will absorb all arguments from the '--' onwards (inclusive), make sure it's
                 # always last... the '--' item that ends up at the front is removed before the list
                 # is passed to the repo / script environment
                 p_applet.add_argument('script_args', nargs=argparse.REMAINDER)
 
->>>>>>> 5ed19170
     parser = create_argparser()
 
     def revision(arg):
@@ -262,11 +226,7 @@
         if re.match(r"^[A-C][0-9]-\d{8}T\d{6}Z$", arg):
             return arg
         else:
-<<<<<<< HEAD
-            raise argparse.ArgumentTypeError("{} is not a valid serial number".format(arg))
-=======
             raise argparse.ArgumentTypeError(f"{arg} is not a valid serial number")
->>>>>>> 5ed19170
 
     parser.add_argument(
         "--serial", metavar="SERIAL", type=serial,
@@ -283,11 +243,7 @@
     def add_voltage_arg(parser, help):
         parser.add_argument(
             "voltage", metavar="VOLTS", type=float, nargs="?", default=None,
-<<<<<<< HEAD
-            help="{} (range: 1.8-5.0)".format(help))
-=======
             help=f"{help} (range: 1.8-5.0)")
->>>>>>> 5ed19170
 
     p_voltage = subparsers.add_parser(
         "voltage", formatter_class=TextHelpFormatter,
@@ -443,14 +399,11 @@
         "--manufacturer", metavar="MFG", dest="factory_manufacturer", type=factory_manufacturer,
         default="", # the default is implemented in the firmware
         help="manufacturer string (if not specified: whitequark research)")
-<<<<<<< HEAD
-=======
     p_factory.add_argument(
         "--using-modified-design-files", dest="factory_modified_design", choices=("yes", "no"),
         required=True, # must be specified explicitly
         help="whether the design files used to manufacture the PCBA were modified from the ones "
              "published in the https://github.com/GlasgowEmbedded/glasgow/ repository")
->>>>>>> 5ed19170
 
     p_list = subparsers.add_parser(
         "list", formatter_class=TextHelpFormatter,
@@ -497,11 +450,7 @@
         for color_override in os.getenv("GLASGOW_COLORS", "").split(":"):
             if color_override:
                 level, color = color_override.split("=", 2)
-<<<<<<< HEAD
-                self.colors[level] = "\033[{}m".format(color)
-=======
                 self.colors[level] = f"\033[{color}m"
->>>>>>> 5ed19170
 
     def format(self, record):
         color = self.colors.get(record.levelname, "")
@@ -509,11 +458,7 @@
         record.name = record.name.replace("glasgow.", "g.")
         # applet.memory._25x → applet.memory.25x
         record.name = record.name.replace("._", ".")
-<<<<<<< HEAD
-        return "{}{}\033[0m".format(color, super().format(record))
-=======
         return f"{color}{super().format(record)}\033[0m"
->>>>>>> 5ed19170
 
 
 class SubjectFilter:
@@ -529,11 +474,7 @@
         return levelno >= self.level
 
 
-<<<<<<< HEAD
-def create_logger(args):
-=======
 def create_logger():
->>>>>>> 5ed19170
     root_logger = logging.getLogger()
 
     term_formatter_args = {"style": "{",
@@ -544,7 +485,10 @@
     else:
         term_handler.setFormatter(logging.Formatter(**term_formatter_args))
     root_logger.addHandler(term_handler)
-<<<<<<< HEAD
+    return term_handler
+
+def configure_logger(args, term_handler):
+    root_logger = logging.getLogger()
 
     file_formatter_args = {"style": "{",
         "fmt": "[{asctime:s}] {levelname:s}: {name:s}: {message:s}"}
@@ -569,42 +513,6 @@
 
 
 async def _main():
-    args = get_argparser().parse_args()
-    print(args)
-    create_logger(args)
-
-    if sys.version_info < (3, 8) and os.name == "nt":
-        logger.warn("Ctrl+C on Windows is only supported on Python 3.8+")
-
-=======
-    return term_handler
-
-def configure_logger(args, term_handler):
-    root_logger = logging.getLogger()
-
-    file_formatter_args = {"style": "{",
-        "fmt": "[{asctime:s}] {levelname:s}: {name:s}: {message:s}"}
-    file_handler = None
-    if args.log_file:
-        file_handler = logging.StreamHandler(args.log_file)
-        file_handler.setFormatter(logging.Formatter(**file_formatter_args))
-        root_logger.addHandler(file_handler)
-
-    level = logging.INFO + args.quiet * 10 - args.verbose * 10
-    if level < 0:
-        dump_hex.limit = dump_bin.limit = dump_seq.limit = dump_mapseq.limit = None
-
-    if args.log_file or args.filter_log:
-        term_handler.addFilter(SubjectFilter(level, args.filter_log))
-        root_logger.setLevel(logging.TRACE)
-    else:
-        # By setting the log level on the root logger, we avoid creating LogRecords in the first
-        # place instead of filtering them later; we have a *lot* of logging, so this is much
-        # more efficient.
-        root_logger.setLevel(level)
-
-
-async def _main():
     # Handle log messages emitted during construction of the argument parser (e.g. by the plugin
     # subsystem).
     term_handler = create_logger()
@@ -612,7 +520,6 @@
     args = get_argparser().parse_args()
     configure_logger(args, term_handler)
 
->>>>>>> 5ed19170
     device = None
     try:
         if args.action not in ("build", "test", "tool", "factory", "list"):
@@ -668,11 +575,7 @@
             plan = target.build_plan()
 
             if args.prebuilt or args.bitstream:
-<<<<<<< HEAD
-                bitstream_file = args.bitstream or open("{}.bin".format(args.applet), "rb")
-=======
                 bitstream_file = args.bitstream or open(f"{args.applet}.bin", "rb")
->>>>>>> 5ed19170
                 with bitstream_file:
                     await device.download_prebuilt(plan, bitstream_file)
             else:
@@ -727,11 +630,7 @@
                             next_timestamp += 100 # 1us
                             break
 
-<<<<<<< HEAD
-                        event_repr = " ".join("{}={}".format(n, v)
-=======
                         event_repr = " ".join(f"{n}={v}"
->>>>>>> 5ed19170
                                               for n, v in events.items())
                         target.analyzer.logger.trace("cycle %d: %s", cycle, event_repr)
 
@@ -755,12 +654,9 @@
                     logger.warn("applet %r is PREVIEW QUALITY and may CORRUPT DATA", args.applet)
                 try:
                     iface = await applet.run(device, args)
-<<<<<<< HEAD
-=======
                     if args.action in ("repl", "script"):
                         if len(args.script_args) > 0 and args.script_args[0] == "--":
                             args.script_args = args.script_args[1:]
->>>>>>> 5ed19170
                     if args.action == "run":
                         return await applet.interact(device, args, iface)
                     elif args.action == "repl":
@@ -768,19 +664,11 @@
                     elif args.action == "script":
                         if args.script_file:
                             code = compile(args.script_file.read(), filename=args.script_file.name,
-<<<<<<< HEAD
-                                mode="exec", flags=PyCF_ALLOW_TOP_LEVEL_AWAIT)
-                        else:
-                            code = compile(args.script_cmd, filename="<command>",
-                                mode="exec", flags=PyCF_ALLOW_TOP_LEVEL_AWAIT)
-                        future = eval(code, {"iface":iface, "device":device})
-=======
                                 mode="exec", flags=ast.PyCF_ALLOW_TOP_LEVEL_AWAIT)
                         else:
                             code = compile(args.script_cmd, filename="<command>",
                                 mode="exec", flags=ast.PyCF_ALLOW_TOP_LEVEL_AWAIT)
                         future = eval(code, {"iface":iface, "device":device, "args":args})
->>>>>>> 5ed19170
                         if future is not None:
                             await future
 
@@ -811,13 +699,10 @@
                 task.cancel()
             await asyncio.wait(tasks, return_when=asyncio.ALL_COMPLETED)
 
-<<<<<<< HEAD
-=======
             # If the applet task has raised an exception, retrieve it here in case any of the await
             # statements above will fail; if we don't, asyncio will unnecessarily complain.
             applet_task.exception()
 
->>>>>>> 5ed19170
             if do_trace:
                 await device.write_register(target.analyzer.addr_done, 1)
                 await analyzer_task
@@ -941,11 +826,7 @@
             plan = target.build_plan()
             if args.type in ("il", "rtlil"):
                 logger.info("generating RTLIL for applet %r", args.applet)
-<<<<<<< HEAD
-                with open(args.filename or args.applet + ".il", "wt") as f:
-=======
                 with open(args.filename or args.applet + ".il", "w") as f:
->>>>>>> 5ed19170
                     f.write(plan.rtlil)
             if args.type in ("zip", "archive"):
                 logger.info("generating archive for applet %r", args.applet)
@@ -986,14 +867,9 @@
 
             device_id = GlasgowConfig.encode_revision(args.factory_rev)
             glasgow_config = GlasgowConfig(args.factory_rev, args.factory_serial,
-<<<<<<< HEAD
-                                           manufacturer=args.factory_manufacturer)
-            firmware = GlasgowHardwareDevice.firmware()
-=======
                                            manufacturer=args.factory_manufacturer,
                                            modified_design=(args.factory_modified_design != "no"))
             firmware_data = GlasgowHardwareDevice.firmware_data()
->>>>>>> 5ed19170
 
             if args.reinitialize:
                 vid, pid = VID_QIHW, PID_GLASGOW
@@ -1011,11 +887,7 @@
             fx2_config = FX2Config(vendor_id=VID_QIHW, product_id=PID_GLASGOW,
                                    device_id=device_id, i2c_400khz=True, disconnect=True)
             fx2_config.append(0x4000 - glasgow_config.size, glasgow_config.encode())
-<<<<<<< HEAD
-            for (addr, chunk) in firmware:
-=======
             for (addr, chunk) in firmware_data:
->>>>>>> 5ed19170
                 fx2_config.append(addr, chunk)
             image = fx2_config.encode()
 
@@ -1045,11 +917,7 @@
         return 2
 
     # Environment-related errors
-<<<<<<< HEAD
-    except PluginRequirementsUnmet as e:
-=======
     except (PluginRequirementsUnmet, PluginLoadError) as e:
->>>>>>> 5ed19170
         logger.error(e)
         print(e.metadata.description)
         return 3
